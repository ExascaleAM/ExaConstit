#include "mfem.hpp"
#include "mfem/general/forall.hpp"
#include "mechanics_log.hpp"
#include "system_driver.hpp"
#include "RAJA/RAJA.hpp"
#include "mechanics_kernels.hpp"
<<<<<<< HEAD
#include "BCData.hpp"
#include "BCManager.hpp"

#include <iostream>
#include <limits>
=======
#include "ECMech_const.h"
>>>>>>> 620604fd

using namespace mfem;

void DirBdrFunc(int attr_id, Vector &y)
{
   BCManager & bcManager = BCManager::getInstance();
   BCData & bc = bcManager.GetBCInstance(attr_id);

   bc.setDirBCs(y);
}

SystemDriver::SystemDriver(ParFiniteElementSpace &fes,
                           ExaOptions &options,
                           QuadratureFunction &q_matVars0,
                           QuadratureFunction &q_matVars1,
                           QuadratureFunction &q_sigma0,
                           QuadratureFunction &q_sigma1,
                           QuadratureFunction &q_matGrad,
                           QuadratureFunction &q_kinVars0,
                           QuadratureFunction &q_vonMises,
                           QuadratureFunction *q_evec,
                           ParGridFunction &ref_crds,
                           ParGridFunction &beg_crds,
                           ParGridFunction &end_crds,
                           Vector &matProps,
                           int nStateVars)
   : fe_space(fes), def_grad(q_kinVars0), evec(q_evec), vgrad_origin_flag(options.vgrad_origin_flag)
{
   CALI_CXX_MARK_SCOPE("system_driver_init");

   const int space_dim = fe_space.GetParMesh()->SpaceDimension();
   // set the size of the essential boundary conditions attribute array
   ess_bdr["total"] = mfem::Array<int>();
   ess_bdr["total"].SetSize(fe_space.GetMesh()->bdr_attributes.Max());
   ess_bdr["total"] = 0;
   ess_bdr["ess_vel"] = mfem::Array<int>();
   ess_bdr["ess_vel"].SetSize(fe_space.GetMesh()->bdr_attributes.Max());
   ess_bdr["ess_vel"] = 0;
   ess_bdr["ess_vgrad"] = mfem::Array<int>();
   ess_bdr["ess_vgrad"].SetSize(fe_space.GetMesh()->bdr_attributes.Max());
   ess_bdr["ess_vgrad"] = 0;

   ess_bdr_component["total"] = mfem::Array2D<int>();
   ess_bdr_component["total"].SetSize(fe_space.GetMesh()->bdr_attributes.Max(), space_dim);
   ess_bdr_component["total"] = 0;
   ess_bdr_component["ess_vel"] = mfem::Array2D<int>();
   ess_bdr_component["ess_vel"].SetSize(fe_space.GetMesh()->bdr_attributes.Max(), space_dim);
   ess_bdr_component["ess_vel"] = 0;
   ess_bdr_component["ess_vgrad"] = mfem::Array2D<int>();
   ess_bdr_component["ess_vgrad"].SetSize(fe_space.GetMesh()->bdr_attributes.Max(), space_dim);
   ess_bdr_component["ess_vgrad"] = 0;

   ess_bdr_scale.SetSize(fe_space.GetMesh()->bdr_attributes.Max(), space_dim);
   ess_bdr_scale = 0.0;
   ess_velocity_gradient.SetSize(space_dim * space_dim, mfem::Device::GetMemoryType()); ess_velocity_gradient.UseDevice(true);

   vgrad_origin.SetSize(space_dim, mfem::Device::GetMemoryType()); vgrad_origin.UseDevice(true);
   if (vgrad_origin_flag) {
      vgrad_origin.HostReadWrite();
      vgrad_origin(0) = options.vgrad_origin.at(0);
      vgrad_origin(1) = options.vgrad_origin.at(1);
      vgrad_origin(2) = options.vgrad_origin.at(2);
   }

   // Set things to the initial step
   BCManager::getInstance().getUpdateStep(1);
   BCManager::getInstance().updateBCData(ess_bdr, ess_bdr_scale, ess_velocity_gradient, ess_bdr_component);

   mech_operator = new NonlinearMechOperator(fes, ess_bdr["total"], ess_bdr_component["total"],
                                             options, q_matVars0, q_matVars1,
                                             q_sigma0, q_sigma1, q_matGrad,
                                             q_kinVars0, q_vonMises, ref_crds,
                                             beg_crds, end_crds, matProps,
                                             nStateVars);
   model = mech_operator->GetModel();

   MPI_Comm_rank(MPI_COMM_WORLD, &myid);

   mech_type = options.mech_type;
   class_device = options.rtmodel;
   avg_stress_fname = options.avg_stress_fname;
   avg_pl_work_fname = options.avg_pl_work_fname;
   avg_def_grad_fname = options.avg_def_grad_fname;
   avg_dp_tensor_fname = options.avg_dp_tensor_fname;
   additional_avgs = options.additional_avgs;

<<<<<<< HEAD
   ess_bdr_func = new mfem::VectorFunctionRestrictedCoefficient(space_dim, DirBdrFunc, ess_bdr["ess_vel"], ess_bdr_scale);
=======
   auto_time = options.dt_auto;
   if (auto_time) {
      dt_min = options.dt_min;
      dt_class = options.dt;
      dt_scale = options.dt_scale;
      auto_dt_fname = options.dt_file;
   }
>>>>>>> 620604fd

   // Partial assembly we need to use a matrix free option instead for our preconditioner
   // Everything else remains the same.
   if (options.assembly != Assembly::FULL) {
      J_prec = mech_operator->GetPAPreconditioner();
   }
   else {
      if (options.solver == KrylovSolver::GMRES || options.solver == KrylovSolver::PCG) {
         HypreBoomerAMG *prec_amg = new HypreBoomerAMG();
         HYPRE_Solver h_amg = (HYPRE_Solver) * prec_amg;
         HYPRE_Real st_val = 0.90;
         HYPRE_Real rt_val = -10.0;
         // HYPRE_Real om_val = 1.0;
         //
         int ml = HYPRE_BoomerAMGSetMaxLevels(h_amg, 30);
         ml = HYPRE_BoomerAMGSetCoarsenType(h_amg, 0);
         ml = HYPRE_BoomerAMGSetMeasureType(h_amg, 0);
         ml = HYPRE_BoomerAMGSetStrongThreshold(h_amg, st_val);
         ml = HYPRE_BoomerAMGSetNumSweeps(h_amg, 3);
         ml = HYPRE_BoomerAMGSetRelaxType(h_amg, 8);
         // int rwt = HYPRE_BoomerAMGSetRelaxWt(h_amg, rt_val);
         // int ro = HYPRE_BoomerAMGSetOuterWt(h_amg, om_val);
         // Dimensionality of our problem
         ml = HYPRE_BoomerAMGSetNumFunctions(h_amg, 3);
         ml = HYPRE_BoomerAMGSetSmoothType(h_amg, 3);
         ml = HYPRE_BoomerAMGSetSmoothNumLevels(h_amg, 3);
         ml = HYPRE_BoomerAMGSetSmoothNumSweeps(h_amg, 3);
         ml = HYPRE_BoomerAMGSetVariant(h_amg, 0);
         ml = HYPRE_BoomerAMGSetOverlap(h_amg, 0);
         ml = HYPRE_BoomerAMGSetDomainType(h_amg, 1);
         ml = HYPRE_BoomerAMGSetSchwarzRlxWeight(h_amg, rt_val);
         // Just to quite the compiler warnings...
         ml++;

         prec_amg->SetPrintLevel(0);
         J_prec = prec_amg;
      }
      else {
         HypreSmoother *J_hypreSmoother = new HypreSmoother;
         J_hypreSmoother->SetType(HypreSmoother::l1Jacobi);
         J_hypreSmoother->SetPositiveDiagonal(true);
         J_prec = J_hypreSmoother;
      }
   }
   if (options.solver == KrylovSolver::GMRES) {
      GMRESSolver *J_gmres = new GMRESSolver(fe_space.GetComm());
      // These tolerances are currently hard coded while things are being debugged
      // but they should eventually be moved back to being set by the options
      // J_gmres->iterative_mode = false;
      // The relative tolerance should be at this point or smaller
      J_gmres->SetRelTol(options.krylov_rel_tol);
      // The absolute tolerance could probably get even smaller then this
      J_gmres->SetAbsTol(options.krylov_abs_tol);
      J_gmres->SetMaxIter(options.krylov_iter);
      J_gmres->SetPrintLevel(0);
      J_gmres->SetPreconditioner(*J_prec);
      J_solver = J_gmres;
   }
   else if (options.solver == KrylovSolver::PCG) {
      CGSolver *J_pcg = new CGSolver(fe_space.GetComm());
      // These tolerances are currently hard coded while things are being debugged
      // but they should eventually be moved back to being set by the options
      // The relative tolerance should be at this point or smaller
      J_pcg->SetRelTol(options.krylov_rel_tol);
      // The absolute tolerance could probably get even smaller then this
      J_pcg->SetAbsTol(options.krylov_abs_tol);
      J_pcg->SetMaxIter(options.krylov_iter);
      J_pcg->SetPrintLevel(0);
      J_pcg->SetPreconditioner(*J_prec);
      J_solver = J_pcg;
   }
   else {
      MINRESSolver *J_minres = new MINRESSolver(fe_space.GetComm());
      J_minres->SetRelTol(options.krylov_rel_tol);
      J_minres->SetAbsTol(options.krylov_abs_tol);
      J_minres->SetMaxIter(options.krylov_iter);
      J_minres->SetPrintLevel(-1);
      J_minres->SetPreconditioner(*J_prec);
      J_solver = J_minres;
   }
   // We might want to change our # iterations used in the newton solver
   // for the 1st time step. We'll want to swap back to the old one after this
   // step.
   newton_iter = options.newton_iter;
   if (options.nl_solver == NLSolver::NR) {
      newton_solver = new ExaNewtonSolver(fes.GetComm());
   }
   else if (options.nl_solver == NLSolver::NRLS) {
      newton_solver = new ExaNewtonLSSolver(fes.GetComm());
   }

   // Set the newton solve parameters
   newton_solver->iterative_mode = true;
   newton_solver->SetSolver(*J_solver);
   newton_solver->SetOperator(*mech_operator);
   newton_solver->SetPrintLevel(1);
   newton_solver->SetRelTol(options.newton_rel_tol);
   newton_solver->SetAbsTol(options.newton_abs_tol);
   newton_solver->SetMaxIter(options.newton_iter);
   if (options.visit || options.conduit || options.paraview || options.adios2) {
      postprocessing = true;
      CalcElementAvg(evec, model->GetMatVars0());
   } else {
      postprocessing = false;
   }
}

const Array<int> &SystemDriver::GetEssTDofList()
{
   return mech_operator->GetEssTDofList();
}

// Solve the Newton system
void SystemDriver::Solve(Vector &x)
{
   Vector zero;

   if (auto_time) {
      // This would only happen on the last time step
      if (solVars.GetLastStep()) {
         dt_class = solVars.GetDTime();
      }
      const double dt_old = dt_class;
      Vector xprev(x); x.UseDevice(true);
      // We provide an initial guess for what our current coordinates will look like
      // based on what our last time steps solution was for our velocity field.
      // The end nodes are updated before the 1st step of the solution here so we're good.
      newton_solver->Mult(zero, x);
      if (!newton_solver->GetConverged())
      {
         int iter = 0;
         while (!newton_solver->GetConverged() && (iter < 2)) {
            if (myid == 0) {
               MFEM_WARNING("Solution did not converge decreasing dt by input scale factor");
            }
            x = xprev;
            // Decrease it by a quarter and try again
            dt_class *= dt_scale;
            if (dt_class < dt_min) { dt_class = dt_min; }
            SetDt(dt_class);
            newton_solver->Mult(zero, x);
            iter += 1;
         } // Do final converge check outside of this while loop
         const double old_time = solVars.GetTime();
         const double new_time = old_time - dt_old + dt_class;
         solVars.SetTime(new_time);
         solVars.SetDt(dt_class);
      }

      // Now we're going to save off the current dt value
      if (myid == 0) {
         std::ofstream file;
         file.open(auto_dt_fname, std::ios_base::app);
         file << std::setprecision(12) << dt_class << std::endl;
      }

      // update the dt
      const double niter_scale = ((double) newton_iter) * dt_scale;
      const double nr_iter = (double) newton_solver->GetNumIterations();
      // Will approach dt_scale as nr_iter -> newton_iter
      // dt increases as long as nr_iter > niter_scale
      const  double factor = niter_scale / nr_iter;
      dt_class *= factor;
      if (dt_class < dt_min) { dt_class = dt_min; }
      if (myid == 0) {
         std::cout << "Time "<< solVars.GetTime() << " dt old was " << solVars.GetDTime() << " dt has been updated to " << dt_class << " and changed by a factor of " << factor << std::endl;
      }
   }
   else {
      // We provide an initial guess for what our current coordinates will look like
      // based on what our last time steps solution was for our velocity field.
      // The end nodes are updated before the 1st step of the solution here so we're good.
      newton_solver->Mult(zero, x);
   }

   // Just gotta be safe incase something in the solver wasn't playing nice and didn't swap things
   // back to the current configuration...
   // Once the system has finished solving, our current coordinates configuration are based on what our
   // converged velocity field ended up being equal to.
   MFEM_VERIFY(newton_solver->GetConverged(), "Newton Solver did not converge.");
}

// Solve the Newton system for the 1st time step
// It was found that for large meshes a ramp up to our desired applied BC might
// be needed.
void SystemDriver::SolveInit(const Vector &xprev, Vector &x) const
{
   Vector b(x); b.UseDevice(true);
   
   Vector deltaF(x); deltaF.UseDevice(true);
   b = 0.0;
   // Want our vector for everything not on the Ess BCs to be 0
   // This means when we do K * diffF = b we're actually do the following:
   // K_uc * (x - x_prev)_c = deltaF_u
   {
      deltaF = 0.0;
      auto I = mech_operator->GetEssentialTrueDofs().Read();
      auto size = mech_operator->GetEssentialTrueDofs().Size();
      auto Y = deltaF.Write();
      auto XPREV = xprev.Read();
      auto X = x.Read();
      MFEM_FORALL(i, size, Y[I[i]] = X[I[i]] - XPREV[I[i]]; );
   }
   mfem::Operator &oper = mech_operator->GetUpdateBCsAction(xprev, deltaF, b);
   x = 0.0;
   //This will give us our -change in velocity
   //So, we want to add the previous velocity terms to it
   newton_solver->CGSolver(oper, b, x);
   auto X = x.ReadWrite();
   auto XPREV = xprev.Read();
   MFEM_FORALL(i, x.Size(), X[i] = -X[i] + XPREV[i]; );
}

void SystemDriver::UpdateEssBdr() {
   BCManager::getInstance().updateBCData(ess_bdr, ess_bdr_scale, ess_velocity_gradient, ess_bdr_component);
   mech_operator->UpdateEssTDofs(ess_bdr["total"]);
}

// In the current form, we could honestly probably make use of velocity as our working array
void SystemDriver::UpdateVelocity(mfem::ParGridFunction &velocity, mfem::Vector &vel_tdofs) {

   if (ess_bdr["ess_vel"].Sum() > 0) {
      // Now that we're doing velocity based we can just overwrite our data with the ess_bdr_func
      velocity.ProjectBdrCoefficient(*ess_bdr_func); // don't need attr list as input
                                                   // pulled off the
                                                   // VectorFunctionRestrictedCoefficient
      // populate the solution vector, v_sol, with the true dofs entries in v_cur.
      velocity.GetTrueDofs(vel_tdofs);
   }

   if (ess_bdr["ess_vgrad"].Sum() > 0)
   {
      // Just scoping variable useage so we can reuse variables if we'd want to
      {
         const auto nodes = fe_space.GetParMesh()->GetNodes();
         const int space_dim = fe_space.GetParMesh()->SpaceDimension();
         const int nnodes = nodes->Size() / space_dim;

         // Our nodes are by default saved in xxx..., yyy..., zzz... ordering rather
         // than xyz, xyz, ...
         // So, the below should get us a device reference that can be used.
         const auto X = mfem::Reshape(nodes->Read(), nnodes, space_dim);
         const auto VGRAD = mfem::Reshape(ess_velocity_gradient.Read(), space_dim, space_dim);
         velocity = 0.0;
         auto VT = mfem::Reshape(velocity.ReadWrite(), nnodes, space_dim);

         if (!vgrad_origin_flag) {
            vgrad_origin.HostReadWrite();
            // We need to calculate the minimum point in the mesh to get the correct velocity gradient across
            // the part.
            RAJA::RangeSegment default_range(0, nnodes);
            if (class_device == RTModel::CPU) {
               for (int j = 0; j < space_dim; j++) {
                  RAJA::ReduceMin<RAJA::seq_reduce, double> seq_min(std::numeric_limits<double>::max());
                  RAJA::forall<RAJA::loop_exec>(default_range, [ = ] (int i){
                     seq_min.min(X(i, j));
                  });
                  vgrad_origin(j) = seq_min.get();
               }
            }
#if defined(RAJA_ENABLE_OPENMP)
            if (class_device == RTModel::OPENMP) {
               for (int j = 0; j < space_dim; j++) {
                  RAJA::ReduceMin<RAJA::omp_reduce_ordered, double> omp_min(std::numeric_limits<double>::max());
                  RAJA::forall<RAJA::omp_parallel_for_exec>(default_range, [ = ] (int i){
                     omp_min.min(X(i, j));
                  });
                  vgrad_origin(j) = omp_min.get();
               }
            }
#endif
#if defined(RAJA_ENABLE_CUDA)
            if (class_device == RTModel::CUDA) {
               for (int j = 0; j < space_dim; j++) {
                  RAJA::ReduceMin<RAJA::cuda_reduce, double> cuda_min(std::numeric_limits<double>::max());
                  RAJA::forall<RAJA::cuda_exec<1024>>(default_range, [ = ] RAJA_DEVICE(int i){
                     cuda_min.min(X(i, j));
                  });
                  vgrad_origin(j) = cuda_min.get();
               }
            }
#endif
         } // End if vgrad_origin_flag
         const double* dmin_x = vgrad_origin.Read();
         // We've now found our minimum points so we can now go and calculate everything.
         MFEM_FORALL(i, nnodes, {
            for (int ii = 0; ii < space_dim; ii++) {
               for (int jj = 0; jj < space_dim; jj++) {
                  // mfem::Reshape assumes Fortran memory layout
                  // which is why everything is the transpose down below...
                  VT(i, ii) += VGRAD(jj, ii) * (X(i, jj) - dmin_x[jj]);
               }
            }
         });
      }
      {
         mfem::Vector vel_tdof_tmp(vel_tdofs); vel_tdof_tmp.UseDevice(true); vel_tdof_tmp = 0.0;
         velocity.GetTrueDofs(vel_tdof_tmp);

         mfem::Array<int> ess_tdofs(mech_operator->GetEssentialTrueDofs());
         fe_space.GetEssentialTrueDofs(ess_bdr["ess_vgrad"], ess_tdofs, ess_bdr_component["ess_vgrad"]);

         auto I = ess_tdofs.Read();
         auto size = ess_tdofs.Size();
         auto Y = vel_tdofs.ReadWrite();
         const auto X = vel_tdof_tmp.Read();
         // vel_tdofs should already have the current solution
         MFEM_FORALL(i, size, Y[I[i]] = X[I[i]]; );
      }
   } // end of if constant strain rate
}

void SystemDriver::UpdateModel()
{
   const ParFiniteElementSpace *fes = GetFESpace();

   model->UpdateModelVars();

   // internally these two Update methods swap the internal data of the end step
   // with the begginning step using a simple pointer swap.
   // update the beginning step stress variable
   model->UpdateStress();
   // update the beginning step state variables
   if (model->numStateVars > 0) {
      model->UpdateStateVars();
   }

   {
      CALI_CXX_MARK_SCOPE("avg_stress_computation");
      // Here we're getting the average stress value
      Vector stress(6);
      stress = 0.0;

      const QuadratureFunction *qstress = model->GetStress0();

      exaconstit::kernel::ComputeVolAvgTensor<true>(fes, qstress, stress, 6, class_device);

      std::cout.setf(std::ios::fixed);
      std::cout.setf(std::ios::showpoint);
      std::cout.precision(8);

      int my_id;
      MPI_Comm_rank(MPI_COMM_WORLD, &my_id);
      // Now we're going to save off the average stress tensor to a file
      if (my_id == 0) {
         std::ofstream file;

         file.open(avg_stress_fname, std::ios_base::app);

         stress.Print(file, 6);
      }
   }

   if (mech_type == MechType::EXACMECH && additional_avgs) {
      CALI_CXX_MARK_SCOPE("extra_avgs_computations");
      const QuadratureFunction *qstate_var = model->GetMatVars0();
      // Here we're getting the average stress value
      Vector state_var(qstate_var->GetVDim());
      state_var = 0.0;

      std::string s_pl_work = "pl_work";
      auto qf_mapping = model->GetQFMapping();
      auto pair = qf_mapping->find(s_pl_work)->second;

      exaconstit::kernel::ComputeVolAvgTensor<false>(fes, qstate_var, state_var, state_var.Size(), class_device);

      std::cout.setf(std::ios::fixed);
      std::cout.setf(std::ios::showpoint);
      std::cout.precision(8);

      int my_id;
      MPI_Comm_rank(MPI_COMM_WORLD, &my_id);
      // Now we're going to save off the average stress tensor to a file
      if (my_id == 0) {
         std::ofstream file;
         file.open(avg_pl_work_fname, std::ios_base::app);
         file << state_var[pair.first] << std::endl;
      }
      mech_operator->CalculateDeformationGradient(def_grad);
   }

   if (additional_avgs)
   {
      CALI_CXX_MARK_SCOPE("extra_avgs_def_grad_computation");
      const QuadratureFunction *qstate_var = &def_grad;
      // Here we're getting the average stress value
      Vector dgrad(qstate_var->GetVDim());
      dgrad = 0.0;

      exaconstit::kernel::ComputeVolAvgTensor<true>(fes, qstate_var, dgrad, dgrad.Size(), class_device);

      std::cout.setf(std::ios::fixed);
      std::cout.setf(std::ios::showpoint);
      std::cout.precision(8);

      int my_id;
      MPI_Comm_rank(MPI_COMM_WORLD, &my_id);
      // Now we're going to save off the average stress tensor to a file
      if (my_id == 0) {
         std::ofstream file;
         file.open(avg_def_grad_fname, std::ios_base::app);
         dgrad.Print(file, dgrad.Size());
      }
   }

   if (mech_type == MechType::EXACMECH && additional_avgs) {
      CALI_CXX_MARK_SCOPE("extra_avgs_dp_tensor_computation");

      model->calcDpMat(def_grad);
      const QuadratureFunction *qstate_var = &def_grad;
      // Here we're getting the average stress value
      Vector dgrad(qstate_var->GetVDim());
      dgrad = 0.0;

      exaconstit::kernel::ComputeVolAvgTensor<true>(fes, qstate_var, dgrad, dgrad.Size(), class_device);

      std::cout.setf(std::ios::fixed);
      std::cout.setf(std::ios::showpoint);
      std::cout.precision(8);

      Vector dpgrad(6);
      dpgrad(0) = dgrad(0);
      dpgrad(1) = dgrad(4);
      dpgrad(2) = dgrad(8);
      dpgrad(3) = dgrad(5);
      dpgrad(4) = dgrad(2);
      dpgrad(5) = dgrad(1);

      int my_id;
      MPI_Comm_rank(MPI_COMM_WORLD, &my_id);
      // Now we're going to save off the average dp tensor to a file
      if (my_id == 0) {
         std::ofstream file;
         file.open(avg_dp_tensor_fname, std::ios_base::app);
         dpgrad.Print(file, dpgrad.Size());
      }
   }

   if(postprocessing) {
      CalcElementAvg(evec, model->GetMatVars0());
   }
}

void SystemDriver::CalcElementAvg(mfem::Vector *elemVal, const mfem::QuadratureFunction *qf)
{

   Mesh *mesh = fe_space.GetMesh();
   const FiniteElement &el = *fe_space.GetFE(0);
   const IntegrationRule *ir = &(IntRules.Get(el.GetGeomType(), 2 * el.GetOrder() + 1));;

   const int nqpts = ir->GetNPoints();
   const int nelems = fe_space.GetNE();
   const int vdim = qf->GetVDim();

   const double* W = ir->GetWeights().Read();
   const GeometricFactors *geom = mesh->GetGeometricFactors(*ir, GeometricFactors::DETERMINANTS);

   const int DIM2 = 2;
   const int DIM3 = 3;
   std::array<RAJA::idx_t, DIM2> perm2 {{ 1, 0 } };
   std::array<RAJA::idx_t, DIM3> perm3 {{2, 1, 0}};

   RAJA::Layout<DIM2> layout_geom = RAJA::make_permuted_layout({{ nqpts, nelems } }, perm2);
   RAJA::Layout<DIM2> layout_ev = RAJA::make_permuted_layout({{ vdim, nelems } }, perm2);
   RAJA::Layout<DIM3> layout_qf = RAJA::make_permuted_layout({{vdim, nqpts, nelems}}, perm3);

   (*elemVal) = 0.0;

   RAJA::View<const double, RAJA::Layout<DIM2, RAJA::Index_type, 0> > j_view(geom->detJ.Read(), layout_geom);
   RAJA::View<const double, RAJA::Layout<DIM3, RAJA::Index_type, 0> > qf_view(qf->Read(), layout_qf);
   RAJA::View<double, RAJA::Layout<DIM2, RAJA::Index_type, 0> > ev_view(elemVal->ReadWrite(), layout_ev);

   MFEM_FORALL(i, nelems, {
      double vol = 0.0;
      for(int j = 0; j < nqpts; j++) {
         const double wts = j_view(j, i) * W[j];
         vol += wts;
         for(int k = 0; k < vdim; k++) {
            ev_view(k, i) += qf_view(k, j, i) * wts;
         }
      }
      const double ivol = 1.0 / vol;
      for(int k = 0; k < vdim; k++) {
         ev_view(k, i) *= ivol;
      }
   });
}

void SystemDriver::ProjectCentroid(ParGridFunction &centroid)
{

   Mesh *mesh = fe_space.GetMesh();
   const FiniteElement &el = *fe_space.GetFE(0);
   const IntegrationRule *ir = &(IntRules.Get(el.GetGeomType(), 2 * el.GetOrder() + 1));;

   const int nqpts = ir->GetNPoints();
   const int nelems = fe_space.GetNE();
   const int vdim = mesh->SpaceDimension();

   const double* W = ir->GetWeights().Read();
   const GeometricFactors *geom = mesh->GetGeometricFactors(*ir, GeometricFactors::DETERMINANTS | GeometricFactors::COORDINATES);

   const int DIM2 = 2;
   const int DIM3 = 3;
   std::array<RAJA::idx_t, DIM2> perm2 {{ 1, 0 } };
   std::array<RAJA::idx_t, DIM3> perm3 {{2, 1, 0}};

   RAJA::Layout<DIM2> layout_geom = RAJA::make_permuted_layout({{ nqpts, nelems } }, perm2);
   RAJA::Layout<DIM2> layout_ev = RAJA::make_permuted_layout({{ vdim, nelems } }, perm2);
   RAJA::Layout<DIM3> layout_qf = RAJA::make_permuted_layout({{nqpts, vdim, nelems}}, perm3);

   centroid = 0.0;

   RAJA::View<const double, RAJA::Layout<DIM2, RAJA::Index_type, 0> > j_view(geom->detJ.Read(), layout_geom);
   RAJA::View<const double, RAJA::Layout<DIM3, RAJA::Index_type, 0> > x_view(geom->X.Read(), layout_qf);
   RAJA::View<double, RAJA::Layout<DIM2, RAJA::Index_type, 0> > ev_view(centroid.ReadWrite(), layout_ev);

   MFEM_FORALL(i, nelems, {
      double vol = 0.0;
      for(int j = 0; j < nqpts; j++) {
         const double wts = j_view(j, i) * W[j];
         vol += wts;
         for(int k = 0; k < vdim; k++) {
            ev_view(k, i) += x_view(j, k, i) * wts;
         }
      }
      const double ivol = 1.0 / vol;
      for(int k = 0; k < vdim; k++) {
         ev_view(k, i) *= ivol;
      }
   });
}

void SystemDriver::ProjectVolume(ParGridFunction &vol)
{
   Mesh *mesh = fe_space.GetMesh();
   const FiniteElement &el = *fe_space.GetFE(0);
   const IntegrationRule *ir = &(IntRules.Get(el.GetGeomType(), 2 * el.GetOrder() + 1));;

   const int nqpts = ir->GetNPoints();
   const int nelems = fe_space.GetNE();

   const double* W = ir->GetWeights().Read();
   const GeometricFactors *geom = mesh->GetGeometricFactors(*ir, GeometricFactors::DETERMINANTS);

   const int DIM2 = 2;
   std::array<RAJA::idx_t, DIM2> perm2 {{ 1, 0 } };
   RAJA::Layout<DIM2> layout_geom = RAJA::make_permuted_layout({{ nqpts, nelems } }, perm2);

   double *vol_data = vol.ReadWrite();
   RAJA::View<const double, RAJA::Layout<DIM2, RAJA::Index_type, 0> > j_view(geom->detJ.Read(), layout_geom);

   MFEM_FORALL(i, nelems, {
      vol_data[i] = 0.0;
      for(int j = 0; j < nqpts; j++) {
         vol_data[i] += j_view(j, i) * W[j];
      }
   });
}

void SystemDriver::ProjectModelStress(ParGridFunction &s)
{
   CalcElementAvg(&s, model->GetStress0());
}

void SystemDriver::ProjectVonMisesStress(ParGridFunction &vm, const ParGridFunction &s)
{
   const int npts = vm.Size();

   const int DIM2 = 2;
   std::array<RAJA::idx_t, DIM2> perm2{{ 1, 0 } };

   RAJA::Layout<DIM2> layout_stress = RAJA::make_permuted_layout({{ 6, npts } }, perm2);
   RAJA::View<const double, RAJA::Layout<DIM2, RAJA::Index_type, 0> > stress_view(s.Read(), layout_stress);
   double *vm_data = vm.ReadWrite();

   MFEM_FORALL(i, npts, {
      double term1 = stress_view(0, i) - stress_view(1, i);
      double term2 = stress_view(1, i) - stress_view(2, i);
      double term3 = stress_view(2, i) - stress_view(0, i);
      double term4 = stress_view(3, i) * stress_view(3, i)
                     + stress_view(4, i) * stress_view(4, i)
                     + stress_view(5, i) * stress_view(5, i);

      term1 *= term1;
      term2 *= term2;
      term3 *= term3;
      term4 *= 6.0;

      vm_data[i] = sqrt(0.5 * (term1 + term2 + term3 + term4));
   });

}

void SystemDriver::ProjectHydroStress(ParGridFunction &hss, const ParGridFunction &s)
{
   const int npts = hss.Size();

   const int DIM2 = 2;
   std::array<RAJA::idx_t, DIM2> perm2{{ 1, 0 } };

   RAJA::Layout<DIM2> layout_stress = RAJA::make_permuted_layout({{ 6, npts } }, perm2);
   RAJA::View<const double, RAJA::Layout<DIM2, RAJA::Index_type, 0> > stress_view(s.Read(), layout_stress);
   double* hydro = hss.ReadWrite();

   const double one_third = 1.0 / 3.0;

   MFEM_FORALL(i, npts, {
      hydro[i] = one_third * (stress_view(0, i) + stress_view(1, i) + stress_view(2, i));
   });

   return;
}

// These next group of Project* functions are only available with ExaCMech type models
// Need to figure out a smart way to get all of the indices that I want for down below
// that go with ExaModel
void SystemDriver::ProjectDpEff(ParGridFunction &dpeff)
{
   if (mech_type == MechType::EXACMECH) {
      std::string s_shrateEff = "shrateEff";
      auto qf_mapping = model->GetQFMapping();
      auto pair = qf_mapping->find(s_shrateEff)->second;

      VectorQuadratureFunctionCoefficient qfvc(*evec);
      qfvc.SetComponent(pair.first, pair.second);
      dpeff.ProjectDiscCoefficient(qfvc, mfem::GridFunction::ARITHMETIC);
   }
   return;
}

void SystemDriver::ProjectEffPlasticStrain(ParGridFunction &pleff)
{
   if (mech_type == MechType::EXACMECH) {
      std::string s_shrEff = "shrEff";
      auto qf_mapping = model->GetQFMapping();
      auto pair = qf_mapping->find(s_shrEff)->second;

      VectorQuadratureFunctionCoefficient qfvc(*evec);
      qfvc.SetComponent(pair.first, pair.second);
      pleff.ProjectDiscCoefficient(qfvc, mfem::GridFunction::ARITHMETIC);
   }
   return;
}

void SystemDriver::ProjectShearRate(ParGridFunction &gdot)
{
   if (mech_type == MechType::EXACMECH) {
      std::string s_gdot = "gdot";
      auto qf_mapping = model->GetQFMapping();
      auto pair = qf_mapping->find(s_gdot)->second;

      VectorQuadratureFunctionCoefficient qfvc(*evec);
      qfvc.SetComponent(pair.first, pair.second);
      gdot.ProjectDiscCoefficient(qfvc, mfem::GridFunction::ARITHMETIC);
   }
   return;
}

// This one requires that the orientations be made unit normals afterwards
void SystemDriver::ProjectOrientation(ParGridFunction &quats)
{
   if (mech_type == MechType::EXACMECH) {
      std::string s_quats = "quats";
      auto qf_mapping = model->GetQFMapping();
      auto pair = qf_mapping->find(s_quats)->second;

      VectorQuadratureFunctionCoefficient qfvc(*evec);
      qfvc.SetComponent(pair.first, pair.second);
      quats.ProjectDiscCoefficient(qfvc, mfem::GridFunction::ARITHMETIC);

      // The below is normalizing the quaternion since it most likely was not
      // returned normalized
      int _size = quats.Size();
      int size = _size / 4;

      double norm = 0;
      double inv_norm = 0;
      int index = 0;

      for (int i = 0; i < size; i++) {
         index = i * 4;

         norm = quats(index + 0) * quats(index + 0);
         norm += quats(index + 1) * quats(index + 1);
         norm += quats(index + 2) * quats(index + 2);
         norm += quats(index + 3) * quats(index + 3);

         inv_norm = 1.0 / sqrt(norm);

         for (int j = 0; j < 4; j++) {
            quats(index + j) *= inv_norm;
         }
      }
   }
   return;
}

// Here this can be either the CRSS for a voce model or relative dislocation density
// value for the MTS model.
void SystemDriver::ProjectH(ParGridFunction &h)
{
   if (mech_type == MechType::EXACMECH) {
      std::string s_hard = "hardness";
      auto qf_mapping = model->GetQFMapping();
      auto pair = qf_mapping->find(s_hard)->second;

      VectorQuadratureFunctionCoefficient qfvc(*evec);
      qfvc.SetComponent(pair.first, pair.second);
      h.ProjectDiscCoefficient(qfvc, mfem::GridFunction::ARITHMETIC);
   }
   return;
}

// This one requires that the deviatoric strain be converted from 5d rep to 6d
// and have vol. contribution added.
void SystemDriver::ProjectElasticStrains(ParGridFunction &estrain)
{
   if (mech_type == MechType::EXACMECH) {
      std::string s_estrain = "elas_strain";
      std::string s_rvol = "rel_vol";
      auto qf_mapping = model->GetQFMapping();
      auto espair = qf_mapping->find(s_estrain)->second;
      auto rvpair = qf_mapping->find(s_rvol)->second;

      const int e_offset = espair.first;
      const int rv_offset = rvpair.first;

      int _size = estrain.Size();
      int nelems = _size / 6;

      auto data_estrain = mfem::Reshape(estrain.HostReadWrite(), 6, nelems);
      auto data_evec = mfem::Reshape(evec->HostReadWrite(), evec->GetVDim(), nelems);
      // The below is outputting the full elastic strain in the crystal ref frame
      // We'd only stored the 5d deviatoric elastic strain, so we need to convert
      // it over to the 6d version and add in the volume elastic strain contribution.
      for (int i = 0; i < nelems; i++) {
         const double t1 = ecmech::sqr2i * data_evec(0 + e_offset, i);
         const double t2 = ecmech::sqr6i * data_evec(1 + e_offset, i);
         //
         // Volume strain is ln(V^e_mean) term aka ln(relative volume)
         // Our plastic deformation has a det(1) aka no change in volume change
         const double elas_vol_strain = log(data_evec(rv_offset, i));
         // We output elastic strain formulation such that the relationship
         // between V^e and \varepsilon is just V^e = I + \varepsilon
         data_estrain(0, i) = (t1 - t2) + elas_vol_strain; // 11
         data_estrain(1, i) = (-t1 - t2) + elas_vol_strain ; // 22
         data_estrain(2, i) = ecmech::sqr2b3 * data_evec(1 + e_offset, i) + elas_vol_strain; // 33
         data_estrain(3, i) = ecmech::sqr2i * data_evec(4 + e_offset, i); // 23
         data_estrain(4, i) = ecmech::sqr2i * data_evec(3 + e_offset, i); // 31
         data_estrain(5, i) = ecmech::sqr2i * data_evec(2 + e_offset, i); // 12
      }
   }
   return;
}

void SystemDriver::SetTime(const double t)
{
   solVars.SetTime(t);
   model->SetModelTime(t);
   // set the time for the nonzero Dirichlet BC function evaluation
   ess_bdr_func->SetTime(t);
   return;
}

double SystemDriver::GetDt()
{
   return dt_class;
}

void SystemDriver::SetDt(const double dt)
{
   solVars.SetDt(dt);
   model->SetModelDt(dt);
   return;
}

SystemDriver::~SystemDriver()
{
   delete ess_bdr_func;
   delete J_solver;
   if (J_prec != NULL) {
      delete J_prec;
   }
   delete newton_solver;
   delete mech_operator;
}<|MERGE_RESOLUTION|>--- conflicted
+++ resolved
@@ -4,15 +4,12 @@
 #include "system_driver.hpp"
 #include "RAJA/RAJA.hpp"
 #include "mechanics_kernels.hpp"
-<<<<<<< HEAD
 #include "BCData.hpp"
 #include "BCManager.hpp"
 
 #include <iostream>
 #include <limits>
-=======
 #include "ECMech_const.h"
->>>>>>> 620604fd
 
 using namespace mfem;
 
@@ -99,9 +96,7 @@
    avg_dp_tensor_fname = options.avg_dp_tensor_fname;
    additional_avgs = options.additional_avgs;
 
-<<<<<<< HEAD
    ess_bdr_func = new mfem::VectorFunctionRestrictedCoefficient(space_dim, DirBdrFunc, ess_bdr["ess_vel"], ess_bdr_scale);
-=======
    auto_time = options.dt_auto;
    if (auto_time) {
       dt_min = options.dt_min;
@@ -109,7 +104,6 @@
       dt_scale = options.dt_scale;
       auto_dt_fname = options.dt_file;
    }
->>>>>>> 620604fd
 
    // Partial assembly we need to use a matrix free option instead for our preconditioner
    // Everything else remains the same.
